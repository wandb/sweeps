--- conflicted
+++ resolved
@@ -491,12 +491,6 @@
       ]
     },
     "controller": {
-<<<<<<< HEAD
-      "type": "string",
-      "description": "Possible values: local, cloud. Default: cloud.",
-      "enum": ["local", "cloud"],
-      "default": "cloud"
-=======
 	"type": "object",
 	"properties": {
 	    "type": {
@@ -507,7 +501,6 @@
 	    }
 	},
 	"required": ["type"]
->>>>>>> 6c0eeff1
     },
     "description": {
       "type": "string",
