import itertools
import random
import hashlib
import yaml
from typing import Any, List, Optional, Union

from .config.cfg import SweepConfig
from .run import SweepRun
from .params import HyperParameter, HyperParameterSet


def yaml_hash(value: Any) -> str:
    return hashlib.md5(
        yaml.dump(value, default_flow_style=True, sort_keys=True).encode("ascii")
    ).hexdigest()


def grid_search_next_runs(
    runs: List[SweepRun],
    sweep_config: Union[dict, SweepConfig],
    validate: bool = False,
    n: int = 1,
    randomize_order: bool = False,
) -> List[Optional[SweepRun]]:
    """Suggest runs with Hyperparameters drawn from a grid.

    >>> suggestion = grid_search_next_runs([], {'method': 'grid', 'parameters': {'a': {'values': [1, 2, 3]}}})
    >>> assert suggestion[0].config['a']['value'] == 1

    Args:
        runs: The runs in the sweep.
        sweep_config: The sweep's config.
        randomize_order: Whether to randomize the order of the grid search.
        n: The number of runs to draw
        validate: Whether to validate `sweep_config` against the SweepConfig JSONschema.
           If true, will raise a Validation error if `sweep_config` does not conform to
           the schema. If false, will attempt to run the sweep with an unvalidated schema.

    Returns:
        The suggested runs.
    """

    # make sure the sweep config is valid
    if validate:
        sweep_config = SweepConfig(sweep_config)

    if sweep_config["method"] != "grid":
        raise ValueError("Invalid sweep configuration for grid_search_next_run.")

    if "parameters" not in sweep_config:
        raise ValueError('Grid search requires "parameters" section')
    params = HyperParameterSet.from_config(sweep_config["parameters"])

    # Check that all parameters are categorical or constant
    for p in params:
        if p.type != HyperParameter.CATEGORICAL and p.type != HyperParameter.CONSTANT:
            raise ValueError(
                "Parameter %s is a disallowed type with grid search. Grid search requires all parameters to be categorical or constant"
                % p.name
            )

    # we can only deal with discrete params in a grid search
    discrete_params = HyperParameterSet(
        [p for p in params if p.type == HyperParameter.CATEGORICAL]
    )
    constant_params = HyperParameterSet(
        [p for p in params if p.type == HyperParameter.CONSTANT]
    )
    constant_config = constant_params.to_config()

    # build an iterator over all combinations of param values
    param_names = [p.name for p in discrete_params]
    param_values = [p.config["values"] for p in discrete_params]
    param_hashes = [
        [yaml_hash(value) for value in p.config["values"]] for p in discrete_params
    ]
    value_hash_lookup = {
        name: dict(zip(hashes, vals))
        for name, vals, hashes in zip(param_names, param_values, param_hashes)
    }

    all_param_hashes = set(itertools.product(*param_hashes))
    param_hashes_seen = set(
        [
            tuple(
                yaml_hash(run.config[name]["value"])
                for name in param_names
                if name in run.config
            )
            for run in runs
        ]
    )

    # this is O(N) due to the O(1) complexity of individual hash lookups; previous implementation was O(N^2)
<<<<<<< HEAD
    remaining_params = list(all_param_values - param_values_seen)
    n_remaining = len(remaining_params)
=======
    remaining_hashes = list(all_param_hashes - param_hashes_seen)
>>>>>>> 30f5efec

    if randomize_order:
        random.shuffle(remaining_hashes)

<<<<<<< HEAD
    retval: List[Optional[SweepRun]] = []
    for i in range(min(n, n_remaining)):
        next_value = remaining_params.pop(0)
        for param, value in zip(discrete_params, next_value):
            param.value = tuple_to_list(value)

        output_config = discrete_params.to_config()
        output_config.update(constant_config)
        run = SweepRun(config=output_config)
        retval.append(run)

    if n > n_remaining:
        retval.append(None)
=======
    # we have searched over the entire parameter space
    if len(remaining_hashes) == 0:
        return None

    for param, hash_val in zip(discrete_params, remaining_hashes[0]):
        param.value = value_hash_lookup[param.name][hash_val]
>>>>>>> 30f5efec

    return retval<|MERGE_RESOLUTION|>--- conflicted
+++ resolved
@@ -92,22 +92,17 @@
     )
 
     # this is O(N) due to the O(1) complexity of individual hash lookups; previous implementation was O(N^2)
-<<<<<<< HEAD
-    remaining_params = list(all_param_values - param_values_seen)
-    n_remaining = len(remaining_params)
-=======
     remaining_hashes = list(all_param_hashes - param_hashes_seen)
->>>>>>> 30f5efec
+    n_remaining = len(remaining_hashes)
 
     if randomize_order:
         random.shuffle(remaining_hashes)
 
-<<<<<<< HEAD
     retval: List[Optional[SweepRun]] = []
-    for i in range(min(n, n_remaining)):
-        next_value = remaining_params.pop(0)
-        for param, value in zip(discrete_params, next_value):
-            param.value = tuple_to_list(value)
+    for _ in range(min(n, n_remaining)):
+        next_hash = remaining_hashes.pop(0)
+        for param, hash_val in zip(discrete_params, next_hash):
+            param.value = value_hash_lookup[param.name][hash_val]
 
         output_config = discrete_params.to_config()
         output_config.update(constant_config)
@@ -116,13 +111,5 @@
 
     if n > n_remaining:
         retval.append(None)
-=======
-    # we have searched over the entire parameter space
-    if len(remaining_hashes) == 0:
-        return None
-
-    for param, hash_val in zip(discrete_params, remaining_hashes[0]):
-        param.value = value_hash_lookup[param.name][hash_val]
->>>>>>> 30f5efec
 
     return retval