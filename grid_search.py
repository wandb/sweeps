import itertools
import random
from typing import List, Optional, Union, Any

from .config.cfg import SweepConfig
from .run import SweepRun
from .params import HyperParameter, HyperParameterSet


<<<<<<< HEAD
def grid_search_next_runs(
=======
def list_to_tuple(obj: Any) -> Any:
    return tuple(list_to_tuple(x) for x in obj) if type(obj) is list else obj


def tuple_to_list(obj: Any) -> Any:
    return list(tuple_to_list(x) for x in obj) if type(obj) is tuple else obj


def grid_search_next_run(
>>>>>>> 683da4de
    runs: List[SweepRun],
    sweep_config: Union[dict, SweepConfig],
    validate: bool = False,
    n: int = 1,
    randomize_order: bool = False,
) -> List[Optional[SweepRun]]:
    """Suggest runs with Hyperparameters drawn from a grid.

    >>> suggestion = grid_search_next_runs([], {'method': 'grid', 'parameters': {'a': {'values': [1, 2, 3]}}})
    >>> assert suggestion[0].config['a']['value'] == 1

    Args:
        runs: The runs in the sweep.
        sweep_config: The sweep's config.
        randomize_order: Whether to randomize the order of the grid search.
        n: The number of runs to draw
        validate: Whether to validate `sweep_config` against the SweepConfig JSONschema.
           If true, will raise a Validation error if `sweep_config` does not conform to
           the schema. If false, will attempt to run the sweep with an unvalidated schema.

    Returns:
        The suggested runs.
    """

    # make sure the sweep config is valid
    if validate:
        sweep_config = SweepConfig(sweep_config)

    if sweep_config["method"] != "grid":
        raise ValueError("Invalid sweep configuration for grid_search_next_run.")

    if "parameters" not in sweep_config:
        raise ValueError('Grid search requires "parameters" section')
    params = HyperParameterSet.from_config(sweep_config["parameters"])

    # Check that all parameters are categorical or constant
    for p in params:
        if p.type != HyperParameter.CATEGORICAL and p.type != HyperParameter.CONSTANT:
            raise ValueError(
                "Parameter %s is a disallowed type with grid search. Grid search requires all parameters to be categorical or constant"
                % p.name
            )

    # we can only deal with discrete params in a grid search
    discrete_params = HyperParameterSet(
        [p for p in params if p.type == HyperParameter.CATEGORICAL]
    )
    constant_params = HyperParameterSet(
        [p for p in params if p.type == HyperParameter.CONSTANT]
    )
    constant_config = constant_params.to_config()

    # build an iterator over all combinations of param values
    param_names = [p.name for p in discrete_params]
    param_values = [list_to_tuple(p.config["values"]) for p in discrete_params]

    all_param_values = set(itertools.product(*param_values))
    param_values_seen = set(
        [
            tuple(
                list_to_tuple(run.config[name]["value"])
                for name in param_names
                if name in run.config
            )
            for run in runs
        ]
    )

    # this is O(N) due to the O(1) complexity of individual hash lookups; previous implementation was O(N^2)
    remaining_params = list(all_param_values - param_values_seen)
    n_remaining = len(remaining_params)

    if randomize_order:
        random.shuffle(remaining_params)

<<<<<<< HEAD
    retval: List[Optional[SweepRun]] = []
    for i in range(n):
        if i < n_remaining:
            next_value = remaining_params.pop(0)
            for param, value in zip(discrete_params, next_value):
                param.value = value

            output_config = discrete_params.to_config()
            output_config.update(constant_config)
            run = SweepRun(config=output_config)
            retval.append(run)
        else:
            retval.append(None)
            break

    return retval
=======
    # we have searched over the entire parameter space
    if len(remaining_params) == 0:
        return None

    for param, value in zip(discrete_params, remaining_params[0]):
        param.value = tuple_to_list(value)

    return SweepRun(config=discrete_params.to_config())
>>>>>>> 683da4de
<|MERGE_RESOLUTION|>--- conflicted
+++ resolved
@@ -7,9 +7,6 @@
 from .params import HyperParameter, HyperParameterSet
 
 
-<<<<<<< HEAD
-def grid_search_next_runs(
-=======
 def list_to_tuple(obj: Any) -> Any:
     return tuple(list_to_tuple(x) for x in obj) if type(obj) is list else obj
 
@@ -18,8 +15,7 @@
     return list(tuple_to_list(x) for x in obj) if type(obj) is tuple else obj
 
 
-def grid_search_next_run(
->>>>>>> 683da4de
+def grid_search_next_runs(
     runs: List[SweepRun],
     sweep_config: Union[dict, SweepConfig],
     validate: bool = False,
@@ -95,30 +91,18 @@
     if randomize_order:
         random.shuffle(remaining_params)
 
-<<<<<<< HEAD
     retval: List[Optional[SweepRun]] = []
-    for i in range(n):
-        if i < n_remaining:
-            next_value = remaining_params.pop(0)
-            for param, value in zip(discrete_params, next_value):
-                param.value = value
+    for i in range(min(n, n_remaining)):
+        next_value = remaining_params.pop(0)
+        for param, value in zip(discrete_params, next_value):
+            param.value = tuple_to_list(value)
 
-            output_config = discrete_params.to_config()
-            output_config.update(constant_config)
-            run = SweepRun(config=output_config)
-            retval.append(run)
-        else:
-            retval.append(None)
-            break
+        output_config = discrete_params.to_config()
+        output_config.update(constant_config)
+        run = SweepRun(config=output_config)
+        retval.append(run)
 
-    return retval
-=======
-    # we have searched over the entire parameter space
-    if len(remaining_params) == 0:
-        return None
+    if n > n_remaining:
+        retval.append(None)
 
-    for param, value in zip(discrete_params, remaining_params[0]):
-        param.value = tuple_to_list(value)
-
-    return SweepRun(config=discrete_params.to_config())
->>>>>>> 683da4de
+    return retval