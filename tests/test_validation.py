--- conflicted
+++ resolved
@@ -1,11 +1,7 @@
 import pytest
 from jsonschema import ValidationError
-<<<<<<< HEAD
-from .. import next_run, stop_runs
+from .. import next_run, stop_runs, SweepConfig
 from ..config import SweepConfig, schema_violations_from_proposed_config
-=======
-from .. import next_run, stop_runs, SweepConfig
->>>>>>> b080eac7
 from ..bayes_search import bayes_search_next_run
 from ..grid_search import grid_search_next_run
 from ..random_search import random_search_next_run
@@ -42,7 +38,6 @@
     assert result is not None
 
 
-<<<<<<< HEAD
 def test_validation_not_enough_params():
     schema = {"method": "random", "parameters": {}}
 
@@ -66,7 +61,7 @@
 
     violations = schema_violations_from_proposed_config(schema)
     assert len(violations) == 1
-=======
+
 @pytest.mark.parametrize("controller_type", ["cloud", "local", "invalid"])
 def test_controller(controller_type):
     schema = {
@@ -79,5 +74,4 @@
         assert SweepConfig(schema)["controller"]["type"] == controller_type
     else:
         with pytest.raises(ValidationError):
-            SweepConfig(schema)
->>>>>>> b080eac7
+            SweepConfig(schema)